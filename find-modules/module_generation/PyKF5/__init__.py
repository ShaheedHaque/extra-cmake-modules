#
# Copyright 2016 by Shaheed Haque (srhaque@theiet.org)
#
# Redistribution and use in source and binary forms, with or without
# modification, are permitted provided that the following conditions
# are met:
#
# 1. Redistributions of source code must retain the copyright
#    notice, this list of conditions and the following disclaimer.
# 2. Redistributions in binary form must reproduce the copyright
#    notice, this list of conditions and the following disclaimer in the
#    documentation and/or other materials provided with the distribution.
# 3. The name of the author may not be used to endorse or promote products
#    derived from this software without specific prior written permission.
#
# THIS SOFTWARE IS PROVIDED BY THE AUTHOR ``AS IS'' AND ANY EXPRESS OR
# IMPLIED WARRANTIES, INCLUDING, BUT NOT LIMITED TO, THE IMPLIED WARRANTIES
# OF MERCHANTABILITY AND FITNESS FOR A PARTICULAR PURPOSE ARE DISCLAIMED.
# IN NO EVENT SHALL THE AUTHOR BE LIABLE FOR ANY DIRECT, INDIRECT,
# INCIDENTAL, SPECIAL, EXEMPLARY, OR CONSEQUENTIAL DAMAGES (INCLUDING, BUT
# NOT LIMITED TO, PROCUREMENT OF SUBSTITUTE GOODS OR SERVICES; LOSS OF USE,
# DATA, OR PROFITS; OR BUSINESS INTERRUPTION) HOWEVER CAUSED AND ON ANY
# THEORY OF LIABILITY, WHETHER IN CONTRACT, STRICT LIABILITY, OR TORT
# (INCLUDING NEGLIGENCE OR OTHERWISE) ARISING IN ANY WAY OUT OF THE USE OF
# THIS SOFTWARE, EVEN IF ADVISED OF THE POSSIBILITY OF SUCH DAMAGE.
#
"""
SIP binding customisation for PyKF5. This modules describes:

    * The SIP file generator rules.

    * The SIP compilation rules.

"""

from __future__ import print_function
from importlib import import_module
import os
import re

from clang.cindex import AccessSpecifier

import PyQt_templates
from PyQt_templates import function_uses_templates
import rules_engine
import common_methodcode
import common_modulecode
import common_typecode


<<<<<<< HEAD
RE_QSHAREDPTR = "(const )?(Q(Explicitly|)Shared(Data|)Pointer)<(.*)>"
=======
RE_DICT_TYPEDEF = "(QHash|QMap)<(.*)>"
RE_LIST_TYPEDEF = "(QList|QVector)<(.*)>"
RE_SET_TYPEDEF = "QSet<(.*)>"
RE_QPAIR_TYPEDEF = "QPair<(.*)>"
RE_QSHAREDPTR_TYPEDEF = "(Q(Explicitly|)Shared(Data|)Pointer)<(.*)>"

RE_DICT_PARAMETER = "(const )?" + RE_DICT_TYPEDEF + ".*"
RE_LIST_PARAMETER = "(const )?" + RE_LIST_TYPEDEF + ".*"
RE_SET_PARAMETER = "(const )?" + RE_SET_TYPEDEF + ".*"
RE_QPAIR_PARAMETER = "(const )?" + RE_QPAIR_TYPEDEF + ".*"
RE_QSHAREDPTR_PARAMETER = "(const )?" + RE_QSHAREDPTR_TYPEDEF + ".*"
>>>>>>> c778034b


def _container_discard_templated_bases(container, sip, matcher):
    sip["base_specifiers"] = [b for b in sip["base_specifiers"] if "<" not in b]


def _function_discard_class(container, fn, sip, matcher):
    sip["fn_result"] = sip["fn_result"].replace("class ", "")


def _function_discard_impl(container, fn, sip, matcher):
    if fn.extent.start.column == 1:
        rules_engine.function_discard(container, fn, sip, matcher)


def _function_discard_non_const(container, fn, sip, matcher):
    if not sip["suffix"]:
        rules_engine.function_discard(container, fn, sip, matcher)


def _function_discard_protected(container, fn, sip, matcher):
    if fn.access_specifier == AccessSpecifier.PROTECTED:
        rules_engine.function_discard(container, fn, sip, matcher)


def _parameter_rewrite_without_colons(container, fn, parameter, sip, matcher):
    sip["decl"] = sip["decl"].replace("::", "")


def _parameter_transfer_to_parent(container, fn, parameter, sip, matcher):
    if fn.is_static_method():
        sip["annotations"].add("Transfer")
    else:
        sip["annotations"].add("TransferThis")


def _parameter_set_max_int(container, fn, parameter, sip, matcher):
    sip["init"] = "(uint)-1"


def _parameter_strip_class_enum(container, fn, parameter, sip, matcher):
    sip["decl"] = sip["decl"].replace("class ", "").replace("enum ", "")


def _typedef_discard(container, typedef, sip, matcher):
    sip["name"] = ""


def _typedef_rewrite_as_int(container, typedef, sip, matcher):
    sip["decl"] = "int"


def _typedef_rewrite_without_colons(container, typedef, sip, matcher):
    sip["decl"] = sip["decl"].strip(":")


def _variable_discard_protected(container, variable, sip, matcher):
    if variable.access_specifier in [AccessSpecifier.PROTECTED, AccessSpecifier.PRIVATE]:
        rules_engine.variable_discard(container, variable, sip, matcher)


def container_rules():
    return [
        #
        # Discard Qt metatype system.
        #
        [".*", "(QMetaTypeId|QTypeInfo)", ".*", ".*", ".*", rules_engine.container_discard],
        #
        # SIP cannot handle templated containers with a base which is a template parameter.
        #
        ["kimagecache.h", "KSharedPixmapCacheMixin", ".+", ".*", ".*", rules_engine.container_discard],
        #
        # SIP does not seem to be able to handle templated base classes.
        #
        [".*", ".*", ".*", ".*", ".*<.*", _container_discard_templated_bases],
        #
        # SIP does not seem to be able to handle empty containers.
        #
        ["KParts::ScriptableExtension", "Null|Undefined", ".*", ".*", ".*", rules_engine.container_discard],
        #
        # This is pretty much a disaster area. TODO: can we rescue some parts?
        #
        [".*", "KConfigCompilerSignallingItem", ".*", ".*", ".*", rules_engine.container_discard],
        ["ConversionCheck", ".*", ".*", ".*", ".*", rules_engine.container_discard],
    ]


def function_rules():
    return [
        #
        # Discard functions emitted by QOBJECT.
        #
        [".*", "metaObject|qt_metacast|tr|trUtf8|qt_metacall|qt_check_for_QOBJECT_macro", ".*", ".*", ".*", rules_engine.function_discard],
        [".*", "d_func", ".*", ".*", ".*", rules_engine.function_discard],
        #
        # SIP does not support operator=.
        #
        [".*", "operator=", ".*", ".*", ".*", rules_engine.function_discard],
        #
        # TODO: Temporarily remove any functions which require templates.
        #
        [".*", ".*", ".+", ".*", ".*", rules_engine.function_discard],
        [".*", ".*<.*>.*", ".*", ".*", ".*", rules_engine.function_discard],
        [".*", ".*", ".*", RE_QSHAREDPTR_PARAMETER, ".*", function_uses_templates],
        [".*", ".*", ".*", ".*", ".*" + RE_QSHAREDPTR_PARAMETER + ".*", function_uses_templates],
        #
        # This class has inline implementations in the header file.
        #
        ["KIconEngine|KIconLoader::Group", ".*", ".*", ".*", ".*", _function_discard_impl],
        ["kiconloader.h", "operator\+\+", ".*", ".*", ".*", _function_discard_impl],
        #
        # kshell.h, kconfigbase.sip have inline operators.
        #
        [".*", "operator\|", ".*", ".*", ".*", rules_engine.function_discard],
        #
        # Inline operators.
        #
        ["KFileItem", "operator QVariant", ".*", ".*", ".*", rules_engine.function_discard],
        ["KService", "operator KPluginName", ".*", ".*", ".*", rules_engine.function_discard],
        ["KCalCore::Duration", "operator bool|operator!", ".*", ".*", "", rules_engine.function_discard],
        ["KPageDialog", "pageWidget|buttonBox", ".*", ".*", "", _function_discard_non_const],
        [".*", ".*", ".*", ".*", ".*Private.*", _function_discard_protected],
        #
        # This fn does not exist.
        #
        [".*", "qt_check_for_QGADGET_macro", ".*", ".*", ".*", rules_engine.function_discard],
        #
        # SIP thinks there are duplicate signatures.
        #
        [".*", "qobject_cast", ".*", ".*", ".*", rules_engine.function_discard],
        [".*", "qobject_interface_iid", ".*", ".*", ".*", rules_engine.function_discard],
        #
        # QDebug is not exposed.
        #
        [".*", "operator<<", ".*", "QDebug.*", ".*", rules_engine.function_discard],
    ]


def parameter_rules():
    return [
        #
        # Annotate with Transfer or TransferThis when we see a parent object.
        #
        [".*", ".*", ".*", r"[KQ][A-Za-z_0-9]+\W*\*\W*parent", ".*", _parameter_transfer_to_parent],
        ["KCoreConfigSkeleton", "addItem.*", "reference", ".*", ".*", rules_engine.parameter_in],
        ["KDateTime", "fromString", "negZero", ".*", ".*", rules_engine.parameter_out],
        ["KPty", "tcGetAttr|tcSetAttr", "ttmode", ".*", ".*", _parameter_rewrite_without_colons],
        #
        # TODO: Temporarily trim any parameters which start "enum".
        #
        ["KAboutData", ".*", "licenseType", ".*", ".*", _parameter_strip_class_enum],
        #
        # Supplement Qt templates with %MappedTypes.
        #
        [".*", ".*", ".*", RE_DICT_PARAMETER, ".*", PyQt_templates.dict_parameter],
        [".*", ".*", ".*", RE_LIST_PARAMETER, ".*", PyQt_templates.list_parameter],
        [".*", ".*", ".*", RE_SET_PARAMETER, ".*", PyQt_templates.set_parameter],
        [".*", ".*", ".*", RE_QPAIR_PARAMETER, ".*", PyQt_templates.qpair_parameter],
        [".*", ".*", ".*", RE_QSHAREDPTR_PARAMETER, ".*", PyQt_templates.qshareddatapointer_parameter],
    ]


def typedef_rules():
    return [
        #
        # Supplement Qt templates with manual code.
        #
        [".*", ".*", ".*", RE_DICT_TYPEDEF, PyQt_templates.dict_typecode],
        [".*", ".*", ".*", RE_LIST_TYPEDEF, PyQt_templates.list_typecode],
        [".*", ".*", ".*", RE_SET_TYPEDEF, PyQt_templates.set_typecode],
        [".*", ".*", ".*", RE_QPAIR_TYPEDEF, PyQt_templates.qpair_typecode],
        [".*", ".*", ".*", RE_QSHAREDPTR_TYPEDEF, PyQt_templates.qshareddatapointer_typecode],
        #
        # Rewrite uid_t, gid_t as int.
        #
        [".*", ".*", ".*", "uid_t|gid_t", _typedef_rewrite_as_int],
        #
        # Rewrite without leading "::".
        #
        ["org::kde", "KDirNotify", "", ".*", _typedef_rewrite_without_colons],
        ["org::kde", "KSSLDInterface", "", ".*", _typedef_rewrite_without_colons],
        #
        # There are two version of KSharedConfigPtr in ksharedconfig.h and kconfiggroup.h.
        #
        [".*", "KSharedConfigPtr", ".*", "QExplicitlySharedDataPointer<KSharedConfig>", _typedef_discard],
        #
        # There are two version of Display in kstartupinfo.h and kxmessages.h.
        #
        ["kstartupinfo.h|kxmessages.h", "Display", ".*", ".*", _typedef_discard],
        #
        # Redundant typedef.
        #
        ["agenttype.h", "QVariantMap", ".*", ".*", _typedef_discard],
    ]


def unexposed_rules():

    return [
    ]


def variable_rules():

    return [
        #
        # Discard variable emitted by QOBJECT.
        #
        [".*", "staticMetaObject", ".*", rules_engine.variable_discard],
        #
        # Discard "private" variables (check they are protected!).
        #
        [".*", "d_ptr", ".*", _variable_discard_protected],
        [".*", "d", ".*Private.*", _variable_discard_protected],
    ]


class RuleSet(rules_engine.RuleSet):
    """
    SIP file generator rules. This is a set of (short, non-public) functions
    and regular expression-based matching rules.
    """
    def __init__(self):
        super(RuleSet, self).__init__(
            container_rules=container_rules, forward_declaration_rules=lambda: [],
            function_rules=function_rules, parameter_rules=parameter_rules, typedef_rules=typedef_rules,
            unexposed_rules=unexposed_rules, variable_rules=variable_rules,
            methodcode=common_methodcode.code, modulecode=common_modulecode.code, typecode=common_typecode.code)
        for rules_module in [
            "Akonadi",
<<<<<<< HEAD
=======
            "FollowupReminder",
>>>>>>> c778034b
            "KAuth",
            "KBookmarks",
            "KCalCore",
            "KCoreAddons",
            "KCodecs",
            "KCompletion",
            "KConfigCore",
            "KConfigGui",
            "KConfigWidgets",
            "KContacts",
            "KCrash",
            "KdepimDBusInterfaces",
            "KF5KDEGames",
            "KGeoMap",
            "kio",
            "KIOCore",
            "KItemViews",
            "KI18n",
<<<<<<< HEAD
=======
            "KItemModels",
>>>>>>> c778034b
            "KJobWidgets",
            "KLDAP",
            "KMime",
            "KNotifyConfig",
            "KNotifications",
            "KParts",
            "KService",
            "KStyle",
<<<<<<< HEAD
=======
            "KTextEditor",
>>>>>>> c778034b
            "KUnitConversion",
            "KWidgetsAddons",
            "KXmlGui",
            "MessageCore",
            "Sonnet",
            "Syndication",
        ]:
            rules_module = import_module("." + rules_module, self.__module__)
            self.add_rules(
                container_rules=getattr(rules_module, "container_rules", None),
                forward_declaration_rules=getattr(rules_module, "forward_declaration_rules", None),
                function_rules=getattr(rules_module, "function_rules", None),
                parameter_rules=getattr(rules_module, "parameter_rules", None),
                typedef_rules=getattr(rules_module, "typedef_rules", None),
                unexposed_rules=getattr(rules_module, "unexposed_rules", None),
                variable_rules=getattr(rules_module, "variable_rules", None),
                methodcode=getattr(rules_module, "methodcode", None),
                modulecode=getattr(rules_module, "modulecode", None),
                typecode=getattr(rules_module, "typecode", None))
        self.pd_cache = None

    def _fill_cache(self):
        if self.pd_cache is None:
            self.pd_cache = rules_engine.get_platform_dependencies(os.path.dirname(os.path.realpath(__file__)))

    def _update_dir_set(self, result, key1, key2):
        self._fill_cache()
        for component, data in self.pd_cache[key1].items():
            dirlist = data[key2].split(";")
            dirlist = [os.path.normpath(i) for i in dirlist if i]
            result.update(dirlist)

    def cxx_source_root(self):
        self._fill_cache()
        return self.pd_cache["CXX_SOURCE_ROOT"]

    def cxx_sources(self):
        source_root = self.cxx_source_root() + os.path.sep
        result = set()
        self._update_dir_set(result, "CXX_SOURCES", "INCLUDE_DIRS")
        #
        # We exclude anything which is not under the source root: those are dependencies!
        #
        result = [i for i in result if i.startswith(source_root)]
        #
        # Include KIOCore/kio/job_base.h.
        #
        for source in result:
            if source.endswith("KIOCore"):
                result.append(os.path.join(source, "kio", "job_base.h"))
        result = sorted(result)
        return result

    def cxx_includes(self):
        source_root = self.cxx_source_root() + os.path.sep
        result = set()
        self._update_dir_set(result, "CXX_DEPENDENCIES", "INCLUDE_DIRS")
        #
        # We include anything which is not under the source root: those are dependencies too!
        #
        self._update_dir_set(result, "CXX_SOURCES", "INCLUDE_DIRS")
        result = [i for i in result if not i.startswith(source_root)]
        result = sorted(result)
        return result

    def cxx_compile_flags(self):
        QT5_COMPILE_FLAGS = ["-fPIC", "-std=gnu++14"]
        return QT5_COMPILE_FLAGS

    def cxx_libraries(self):
        result = set()
        self._update_dir_set(result, "CXX_SOURCES", "LIBRARIES")
        self._update_dir_set(result, "CXX_DEPENDENCIES", "LIBRARIES")
        result = [i for i in result]
        result = sorted(result)
        return result

    @property
    def cxx_selector(self):
        return re.compile(".*")

    @property
    def cxx_omitter(self):
        return re.compile("KDELibs4Support|ksslcertificatemanager_p.h")

    def sip_package(self):
        self._fill_cache()
        return self.pd_cache["SIP_PACKAGE"]

    def sip_imports(self):
        self._fill_cache()
        result = set()
        dirlist = self.pd_cache["SIP_DEPENDENCIES"].split(";")
        result.update(dirlist)
        result = [i for i in result if i]
        result = sorted(result)
        return result<|MERGE_RESOLUTION|>--- conflicted
+++ resolved
@@ -48,9 +48,6 @@
 import common_typecode
 
 
-<<<<<<< HEAD
-RE_QSHAREDPTR = "(const )?(Q(Explicitly|)Shared(Data|)Pointer)<(.*)>"
-=======
 RE_DICT_TYPEDEF = "(QHash|QMap)<(.*)>"
 RE_LIST_TYPEDEF = "(QList|QVector)<(.*)>"
 RE_SET_TYPEDEF = "QSet<(.*)>"
@@ -62,7 +59,6 @@
 RE_SET_PARAMETER = "(const )?" + RE_SET_TYPEDEF + ".*"
 RE_QPAIR_PARAMETER = "(const )?" + RE_QPAIR_TYPEDEF + ".*"
 RE_QSHAREDPTR_PARAMETER = "(const )?" + RE_QSHAREDPTR_TYPEDEF + ".*"
->>>>>>> c778034b
 
 
 def _container_discard_templated_bases(container, sip, matcher):
@@ -293,10 +289,7 @@
             methodcode=common_methodcode.code, modulecode=common_modulecode.code, typecode=common_typecode.code)
         for rules_module in [
             "Akonadi",
-<<<<<<< HEAD
-=======
             "FollowupReminder",
->>>>>>> c778034b
             "KAuth",
             "KBookmarks",
             "KCalCore",
@@ -315,10 +308,7 @@
             "KIOCore",
             "KItemViews",
             "KI18n",
-<<<<<<< HEAD
-=======
             "KItemModels",
->>>>>>> c778034b
             "KJobWidgets",
             "KLDAP",
             "KMime",
@@ -327,10 +317,7 @@
             "KParts",
             "KService",
             "KStyle",
-<<<<<<< HEAD
-=======
             "KTextEditor",
->>>>>>> c778034b
             "KUnitConversion",
             "KWidgetsAddons",
             "KXmlGui",
