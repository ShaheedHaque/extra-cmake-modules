#!/usr/bin/env python
#
# Copyright 2016 by Shaheed Haque (srhaque@theiet.org)
# Copyright 2016 by Stephen Kelly (steveire@gmail.com)
#
# Redistribution and use in source and binary forms, with or without
# modification, are permitted provided that the following conditions
# are met:
#
# 1. Redistributions of source code must retain the copyright
#    notice, this list of conditions and the following disclaimer.
# 2. Redistributions in binary form must reproduce the copyright
#    notice, this list of conditions and the following disclaimer in the
#    documentation and/or other materials provided with the distribution.
# 3. The name of the author may not be used to endorse or promote products
#    derived from this software without specific prior written permission.
#
# THIS SOFTWARE IS PROVIDED BY THE AUTHOR ``AS IS'' AND ANY EXPRESS OR
# IMPLIED WARRANTIES, INCLUDING, BUT NOT LIMITED TO, THE IMPLIED WARRANTIES
# OF MERCHANTABILITY AND FITNESS FOR A PARTICULAR PURPOSE ARE DISCLAIMED.
# IN NO EVENT SHALL THE AUTHOR BE LIABLE FOR ANY DIRECT, INDIRECT,
# INCIDENTAL, SPECIAL, EXEMPLARY, OR CONSEQUENTIAL DAMAGES (INCLUDING, BUT
# NOT LIMITED TO, PROCUREMENT OF SUBSTITUTE GOODS OR SERVICES; LOSS OF USE,
# DATA, OR PROFITS; OR BUSINESS INTERRUPTION) HOWEVER CAUSED AND ON ANY
# THEORY OF LIABILITY, WHETHER IN CONTRACT, STRICT LIABILITY, OR TORT
# (INCLUDING NEGLIGENCE OR OTHERWISE) ARISING IN ANY WAY OUT OF THE USE OF
# THIS SOFTWARE, EVEN IF ADVISED OF THE POSSIBILITY OF SUCH DAMAGE.
#

"""SIP file generator for PyQt."""

from __future__ import print_function
import argparse
import gettext
import inspect
import logging
import os
import re
import subprocess
import sys
import traceback

from clang.cindex import AccessSpecifier, Config, Index, SourceRange, StorageClass, TokenKind, TypeKind
import pcpp.preprocessor

import clangcparser
import rule_helpers
import utils
from clangcparser import CursorKind
import rules_engine
from utils import item_describe, trace_discarded_by, trace_generated_for, trace_modified_by


class HelpFormatter(argparse.ArgumentDefaultsHelpFormatter, argparse.RawDescriptionHelpFormatter):
    pass


logger = logging.getLogger(__name__)
gettext.install(__name__)

# Keep PyCharm happy.
_ = _

EXPR_KINDS = [
    CursorKind.UNEXPOSED_EXPR,
    CursorKind.CONDITIONAL_OPERATOR, CursorKind.UNARY_OPERATOR, CursorKind.BINARY_OPERATOR,
    CursorKind.INTEGER_LITERAL, CursorKind.FLOATING_LITERAL, CursorKind.STRING_LITERAL,
    CursorKind.CXX_BOOL_LITERAL_EXPR, CursorKind.CXX_STATIC_CAST_EXPR, CursorKind.DECL_REF_EXPR
]
TEMPLATE_KINDS = [
                     CursorKind.TYPE_REF, CursorKind.TEMPLATE_REF, CursorKind.NAMESPACE_REF
                 ] + EXPR_KINDS
VARIABLE_KINDS = [CursorKind.VAR_DECL, CursorKind.FIELD_DECL]
FN_KINDS = [CursorKind.CXX_METHOD, CursorKind.FUNCTION_DECL, CursorKind.FUNCTION_TEMPLATE,
            CursorKind.CONSTRUCTOR, CursorKind.DESTRUCTOR, CursorKind.CONVERSION_FUNCTION]
#
# All Qt-specific logic is driven from these identifiers. Setting them to
# nonsense values would effectively disable all Qt-specific logic.
#
QFLAGS = "QFlags"
Q_NULLPTR = "Q_NULLPTR"
Q_OBJECT = "Q_OBJECT"
Q_SIGNALS = "Q_SIGNALS"
Q_SLOTS = "Q_SLOTS"
Q_DECLARE_PRIVATE = "Q_DECLARE_PRIVATE"
QScopedPointer = "QScopedPointer"
#
# Function pointers are a tricky area. We need to detect them by text matching.
#
FUNC_PTR = "(*)"
#
# Function decorator keywords.
#
FN_PREFIX_INLINE = "inline "
FN_PREFIX_STATIC = "static "
FN_PREFIX_VIRTUAL = "virtual "
FN_SUFFIX_CONST = " const"
FN_SUFFIX_PURE = " = 0"


class SourceProcessor(pcpp.preprocessor.Preprocessor):
    """
    Centralise all processing of the source.

    Ideally, we'd use Clang for everything, but on occasion, we'll need access
    to the source, both with and without pre-processing too, and for that we
    use pcpp.preprocessor.Preprocessor. At least by keeping all the logic here,
    we try to avoid drift between the two.
    """
    def __init__(self, exe_clang, compile_flags, verbose):
        super(SourceProcessor, self).__init__()
        self.exe_clang = exe_clang
        self.compile_flags = compile_flags
        self.verbose = verbose
        self.source = None
        self.unpreprocessed_source = []
        self.preproc = None

    def compile(self, source):
        """
        Use Clang to parse the source and return its AST.

        :param source:              The source file.
        """
        if source != self.source:
            self.unpreprocessed_source = []
            self.preproc = None
            self.source = source
        if self.verbose:
            logger.info(" ".join(self.compile_flags + [self.source]))
        tu = Index.create().parse(self.source, self.compile_flags)
        #
        # Stash ourselves on the tu for later use.
        #
        tu.source_processor = self
        return tu

    def on_error(self, file, line, msg):
        logger.error(msg)
        self.return_code += 1

    def on_warning(self, file, line, msg):
        logger.error(msg)

    def on_directive_unknown(self, directive, toks, ifpassthru):
        msg = _("Unknown directive '{}'").format("".join(tok.value for tok in toks))
        if directive.value == "warning":
            self.on_warning(directive.source, directive.lineno, msg)
        else:
            self.on_error(directive.source, directive.lineno, msg)
        return True

    def on_include_not_found(self, is_system_include, curdir, includepath):
        msg = _("Include file '{}' not found").format(includepath)
        self.on_error(self.lastdirective.source, self.lastdirective.lineno, msg)

    def unpreprocessed(self, extent, nl=" "):
        """
        Read the given range from the raw source.

        :param extent:              The range of text required.
        """
        assert self.source, "Must call compile() first!"
        if not self.unpreprocessed_source:
            self.unpreprocessed_source = self._read(self.source)
        text = self._extract(self.unpreprocessed_source, extent)
        if nl != "\n":
            text = text.replace("\n", nl)
        return text

    def preprocessed(self, extent, alternate_source=None, nl=" "):
        """
        Read the given range from the pre-processed source.

        :param extent:              The range of text required.
        """
        if alternate_source:
            lines = self._read(alternate_source)
            text = self._extract(lines, extent)
        else:
            text = self.unpreprocessed(extent, nl="\n")
        return self.expand(text, nl=nl)

    def expand(self, text, nl=" "):
        assert self.source, "Must call compile() first!"
        if not self.preproc:
            #
            # Clang cannot do -fsyntax-only...get the macros by hand.
            #
            cmd = [self.exe_clang] + self.compile_flags + ["-dM", "-E"] + [self.source]
            if self.verbose:
                logger.info(" ".join(cmd))
            p = subprocess.Popen(cmd, stdout=subprocess.PIPE, stderr=subprocess.PIPE, universal_newlines=True)
            stdout, stderr = p.communicate()
            if stderr:
                logger.error(_("While expanding '{}':\n{})".format(text, stderr)))
            self.preproc = pcpp.preprocessor.Preprocessor()
            self.preproc.parser = self.preproc.parsegen(stdout)
            #
            # This is what takes the most time, not Clang preprocessing above!
            #
            self.preproc.write()
        #
        # Tokenize the input text (and then fixup the needed token.source).
        #
        tokens = self.preproc.tokenize(text)
        for t in tokens:
            t.source = self.source
        #
        # Now the actual expansion.
        #
        tokens = self.preproc.expand_macros(tokens)
        text = "".join([t.value for t in tokens])
        if nl != "\n":
            text = text.replace("\n", nl)
        return text

    def _read(self, source):
        lines = []
        with open(source, "rU") as f:
            for line in f:
                lines.append(line)
        return lines

    def _extract(self, lines, extent):
        extract = lines[extent.start.line - 1:extent.end.line]
        if extent.start.line == extent.end.line:
            extract[0] = extract[0][extent.start.column - 1:extent.end.column - 1]
        else:
            extract[0] = extract[0][extent.start.column - 1:]
            extract[-1] = extract[-1][:extent.end.column - 1]
        #
        # Return a single buffer of text.
        #
        return "".join(extract)


class TemplatingStack(list):
    """
    A stack of sets of templated objects.
    """
    def parameters_fixup(self, sip, key):
        """
        Clang seems to replace template parameter N of the form "T" with
        "type-parameter-<depth>-N"...so we need to put "T" back.

        :param sip:                 The sip.
        :param key:                 The key in the sip which may need
                                    fixing up.
        :return:
        """
        for depth, templated_object in enumerate(self):
            template_parameters = templated_object.template_parameters
            for clang_parameter, real_parameter in enumerate(template_parameters):
                clang_parameter = "type-parameter-{}-{}".format(depth, clang_parameter)
                #
                # Depending on the type of the SIP entry, replace the Clang
                # version of the value with the actual version.
                #
                assert not isinstance(real_parameter, tuple)
                value = sip[key]
                if isinstance(value, str):
                    sip[key] = value.replace(clang_parameter, real_parameter)
                elif isinstance(value, list):
                    for j, item in enumerate(value):
                        sip[key][j] = item.replace(clang_parameter, real_parameter)
                elif isinstance(value, dict):
                    for j, item in value.items():
                        sip[key][j] = item.replace(clang_parameter, real_parameter)

    def push_first(self, templated_object, new_parameter):
        """
        Push a new level onto the stack, and add a new parameter.
        """
        if not self or self[-1] is not templated_object:
            self.append(templated_object)
        if templated_object.template_parameters is None:
            templated_object.template_parameters = []
        templated_object.template_parameters.append(new_parameter)

    def pop_last(self, templated_object):
        """
        Pop an old level off the stack as needed.
        """
        if self and self[-1] is templated_object:
            self.pop()


class SipGenerator(object):
    def __init__(self, exe_clang, rules_pkg, compile_flags, dump_modules=False, dump_items=False, dump_includes=False,
                 dump_privates=False, verbose=False):
        """
        Constructor.

        :param exe_clang:           The Clang compiler.
        :param rules_pkg:           The rules for the file.
        :param compile_flags:       The compile flags for the file.
        :param dump_modules:        Turn on tracing for modules.
        :param dump_items:          Turn on tracing for container members.
        :param dump_includes:       Turn on diagnostics for include files.
        :param dump_privates:       Turn on diagnostics for omitted private items.
        :param verbose:             Turn on diagnostics for command lines.
        """
        self.exe_clang = exe_clang
        self.compiled_rules = rules_engine.rules(rules_pkg)
        self.compile_flags = compile_flags
        self.dump_modules = dump_modules
        self.dump_items = dump_items
        self.dump_includes = dump_includes
        self.dump_privates = dump_privates
        self.verbose = verbose
        self.diagnostics = set()
        self.tu = None
        self.source_processor = None

    def create_sip(self, h_file, include_filename):
        """
        Actually convert the given source header file into its SIP equivalent.
        This is the main entry point for this class.

        :param h_file:              The source header file of interest.
        :param include_filename:    The short header to include in the sip file.
        :returns: A (body, modulecode, includes). The body is the SIP text
                corresponding to the h_file, it can be a null string indicating
                there was nothing that could be generated. The modulecode is
                a dictionary of fragments of code that are to be emitted at
                module scope. The includes is a iterator over the files which
                clang #included while processing h_file.
        """
        #
        # Read in the original file.
        #
        source = h_file
        self.source_processor = SourceProcessor(self.exe_clang, ["-x", "c++"] + self.compile_flags, self.verbose)
        tu = self.source_processor.compile(source)
        self.tu = clangcparser.TranslationUnitCursor(tu.cursor)
        for diag in self.tu.diagnostics:
            #
            # We expect to be run over hundreds of files. Any parsing issues are likely to be very repetitive.
            # So, to avoid bothering the user, we suppress duplicates.
            #
            loc = diag.location
            msg = "{}:{}[{}] {}".format(loc.file, loc.line, loc.column, diag.spelling)
            if diag.spelling == "#pragma once in main file":
                continue
            if msg in self.diagnostics:
                continue
            self.diagnostics.add(msg)
            logger.log(diag.severity, "While parsing: {}".format(msg))
        if self.dump_includes:
            logger.info(_("File {} (include {})").format(h_file, include_filename))
            for include in sorted(set(self.tu.get_includes())):
                logger.info(_("    #includes {}").format(include.include.name))
        #
        # Run through the top level children in the translation unit.
        #
        body, modulecode = self._container_get(self.tu, -1, h_file, include_filename, TemplatingStack())
        if body:
            #
            # Any module-related manual code (%ExportedHeaderCode, %ModuleCode, %ModuleHeaderCode or other
            # module-level directives?
            #
            h_name = os.path.basename(h_file)
            sip = {
                "name": os.path.basename(include_filename),
                "decl": body
            }
            body = ""
            if self.dump_modules:
                logger.info(_("Processing module for {}").format(include_filename))
            modifying_rule = self.compiled_rules.modulecode(include_filename, sip)
            if sip["name"]:
                if modifying_rule:
                    body += "// Modified {} (by {}):\n".format(include_filename, modifying_rule)
                body += sip["decl"] + sip["code"]
                #
                # Support any global externs.
                #
                body = """
%ModuleHeaderCode
#include <{}>
%End\n""".format(include_filename) + body
            else:
                body = "// Discarded {} (by {}):\n".format(h_name, modifying_rule)
        return body, modulecode, self.tu.get_includes

    def skippable_attribute(self, parent, member, text, sip):
        """
        We don't seem to have access to the __attribute__(())s, but at least we can look for stuff we care about.

        :param parent:          Parent object.
        :param member:          The attribute.
        :param text:            The raw source corresponding to the region of member.
        :param sip:             the sip.
        """
        if member.kind == CursorKind.UNEXPOSED_ATTR and text.find("_DEPRECATED") != -1:
            sip["annotations"].add("Deprecated")
            return True
        if member.kind != CursorKind.VISIBILITY_ATTR:
            return False
        if member.spelling == "hidden":
            if self.dump_privates:
                SipGenerator._report_ignoring(parent, "hidden")
            sip["name"] = ""
            return True
        return False

    def _container_get(self, container, level, h_file, include_filename, templating_stack):
        """
        Generate the (recursive) translation for a class or namespace.

        :param container:           A class or namespace.
        :param level:               Recursion level controls indentation.
        :param h_file:              The source header file of interest.
        :param include_filename:    The short header to include in the sip file.
        :param templating_stack:    The stack of sets of template parameters.
        :return:                    A string.
        """

        def in_class(item):
            parent = item.semantic_parent
            while parent and parent.kind != CursorKind.CLASS_DECL:
                parent = parent.semantic_parent
            return True if parent else False

        sip = {
            "name": container.spelling,
            "annotations": set()
        }
        body = ""
        base_specifiers = []
        had_copy_constructor = None
        need_private_copy_constructor = False
        had_assignment_operator = None
<<<<<<< HEAD
        need_private_assignment_operator = False
=======
>>>>>>> ee109961
        modulecode = {}
        is_signal = False
        for member in container.get_children():
            #
            # Only emit items in the translation unit.
            #
            if member.location.file.name != self.tu.spelling:
                continue
            #
            # Skip almost anything which is private.
            #
            if member.access_specifier == AccessSpecifier.PRIVATE:
                #
                # We need to see:
                #
                #   - Any existing constructors (no-copy constructor support).
                #   - Any destructors and virtuals (for SIP as per
                #     https://www.riverbankcomputing.com/pipermail/pyqt/2017-March/038944.html).
                #   - VARIABLE_KINDS to see any const variables (no-copy constructor support).
                #   - CursorKind.CXX_ACCESS_SPEC_DECL so that changes in visibility are seen.
                #   - CursorKind.USING_DECLARATION for any functions being access-tweaked.
                #
                if (member.kind == CursorKind.CONSTRUCTOR and (member.is_converting_constructor() or
                                                                   member.is_copy_constructor() or
                                                                   member.is_default_constructor() or
                                                                   member.is_move_constructor())) or \
                      (member.kind == CursorKind.DESTRUCTOR) or \
                      (member.kind in FN_KINDS and member.is_virtual_method()) or \
                      (member.kind in VARIABLE_KINDS + [CursorKind.CXX_ACCESS_SPEC_DECL, CursorKind.USING_DECLARATION]):
                    pass
                else:
                    if self.dump_privates:
                        SipGenerator._report_ignoring(member, "private")
                    continue
            decl = ""
            if member.kind in FN_KINDS:
                #
                # Abstract?
                #
                if member.is_pure_virtual_method():
                    sip["annotations"].add("Abstract")
                elif member.is_copy_constructor():
                    if self.source_processor.preprocessed(member.extent).endswith("= delete;"):
                        need_private_copy_constructor = True
                        continue
                    else:
                        had_copy_constructor = member
                elif member.spelling == "operator=":
                    had_assignment_operator = member
                decl, tmp = self._fn_get(container, member, level + 1, is_signal, templating_stack)
                modulecode.update(tmp)
            elif member.kind == CursorKind.ENUM_DECL:
                decl, tmp = self._enum_get(container, member, level + 1)
                modulecode.update(tmp)
            elif member.kind == CursorKind.CXX_ACCESS_SPEC_DECL:
                decl, is_signal = self._get_access_specifier(member, level + 1)
            elif member.kind == CursorKind.TYPEDEF_DECL:
                #
                # Typedefs for inlined enums/structs/unions seem to be emitted twice. Refer back to original.
                # There should be only one child...
                #
                typedef_children = list(member.get_children())
                if len(typedef_children) == 1 and typedef_children[0].kind in [CursorKind.ENUM_DECL,
                                                                               CursorKind.STRUCT_DECL,
                                                                               CursorKind.UNION_DECL]:
                    child = typedef_children[0]
                    original = child.SIP_TYPE_NAME + " " + child.spelling + "\n"
                    typedef = child.SIP_TYPE_NAME + " " + member.type.spelling + "\n"
                    body = body.replace(original, typedef, 1)
                else:
                    decl, tmp = self._typedef_get(container, member, level + 1, h_file, include_filename,
                                                  templating_stack)
                    modulecode.update(tmp)
            elif member.kind == CursorKind.CXX_BASE_SPECIFIER:
                #
                # SIP does not want protected or private base specifiers...
                #
                if member.access_specifier == AccessSpecifier.PUBLIC:
                    base_specifiers.append(member.type.get_canonical().spelling)
            elif isinstance(member, clangcparser.TemplateParameterCursor):
                templating_stack.push_first(container, member.SIP_TYPE_NAME)
            elif isinstance(member, clangcparser.VariableCursor):
<<<<<<< HEAD
                if member.type.is_const_qualified() or member.type.spelling.startswith(QScopedPointer):
                    need_private_copy_constructor = True
=======
>>>>>>> ee109961
                if member.access_specifier != AccessSpecifier.PRIVATE:
                    decl, tmp = self._var_get(container, member, level + 1)
                    modulecode.update(tmp)
                else:
<<<<<<< HEAD
                    need_private_assignment_operator = True
=======
                    if member.type.is_const_qualified() or member.type.spelling.startswith(QScopedPointer):
                        need_private_copy_constructor = True
>>>>>>> ee109961
                    if self.dump_privates:
                        SipGenerator._report_ignoring(member, "private")
            elif member.kind in [CursorKind.NAMESPACE, CursorKind.CLASS_DECL,
                                 CursorKind.CLASS_TEMPLATE, CursorKind.CLASS_TEMPLATE_PARTIAL_SPECIALIZATION,
                                 CursorKind.STRUCT_DECL, CursorKind.UNION_DECL]:
                decl, tmp = self._container_get(member, level + 1, h_file, include_filename, templating_stack)
                modulecode.update(tmp)
            elif member.kind in TEMPLATE_KINDS + [CursorKind.USING_DIRECTIVE,
                                                  CursorKind.CXX_FINAL_ATTR]:
                #
                # Ignore:
                #
                #   TEMPLATE_KINDS: Template type parameter.
                #   CursorKind.USING_DIRECTIVE: Using? Pah!
                #   CursorKind.CXX_FINAL_ATTR: Again, not much to be done with this.
                #
                pass
            elif member.kind == CursorKind.USING_DECLARATION and in_class(member):
                #
                # If we are not in a class, a USING_DECLARATION cannot be modifying access levels.
                #
                decl, tmp = self._using_get(container, member, level + 1)
                modulecode.update(tmp)
            else:
                text = self.source_processor.unpreprocessed(member.extent)
                if self.skippable_attribute(container, member, text, sip):
                    if not sip["name"]:
                        templating_stack.pop_last(container)
                        return "", modulecode
                elif member.kind == CursorKind.UNEXPOSED_DECL:
                    if text.startswith(Q_DECLARE_PRIVATE + "("):
                        need_private_copy_constructor = True
                    decl, tmp = self._unexposed_get(container, member, text, level + 1)
                    modulecode.update(tmp)
                else:
                    SipGenerator._report_ignoring(member, "unusable")
            if self.dump_items:
                logger.info(_("Processing {}").format(item_describe(member)))
                body += "// Processing {}\n".format(item_describe(member))
            if decl:
                body += decl

        if isinstance(container, clangcparser.TranslationUnitCursor):
            templating_stack.pop_last(container)
            return body, modulecode

        sip["decl"] = container.SIP_TYPE_NAME + " " + sip["name"]
        sip["template_parameters"] = container.template_parameters
        sip["base_specifiers"] = base_specifiers

        pad = " " * (level * 4)
        #
        # Empty containers are still useful if they provide namespaces, classes or forward declarations.
        #
        if not body:
            text = self.source_processor.unpreprocessed(container.extent)
            if not text.endswith("}"):
                #
                # Forward declaration.
                #
                modifying_rule = self.compiled_rules.forward_declaration_rules().apply(container, sip)
                if sip["name"]:
                    if modifying_rule:
                        body += trace_modified_by(container, modifying_rule)
                    body += pad + sip["decl"]
                    if sip["annotations"]:
                        body += " /" + ",".join(sip["annotations"]) + "/"
                    body += ";\n"
                else:
                    body = pad + trace_discarded_by(container, modifying_rule)
                templating_stack.pop_last(container)
                return body, modulecode
            else:
                #
                # Empty body provides a namespace or no-op subclass.
                #
                body = pad + "    // Empty!\n"
        #
        # Flesh out the SIP context for the rules engine.
        #
        sip["body"] = body
        templating_stack.parameters_fixup(sip, "body")
        templating_stack.parameters_fixup(sip, "base_specifiers")
        modifying_rule = self.compiled_rules.container_rules().apply(container, sip)
        if sip["name"]:
            decl = ""
            if modifying_rule:
                templating_stack.parameters_fixup(sip, "body")
                templating_stack.parameters_fixup(sip, "base_specifiers")
                decl += pad + trace_modified_by(container, modifying_rule)
            #
            # Any type-related code (%BIGetBufferCode, %BIGetReadBufferCode, %BIGetWriteBufferCode,
            # %BIGetSegCountCode, %BIGetCharBufferCode, %BIReleaseBufferCode, %ConvertToSubClassCode,
            # %ConvertToTypeCode, %GCClearCode, %GCTraverseCode, %InstanceCode, %PickleCode, %TypeCode,
            # %TypeHeaderCode other type-related directives)?
            #
            modifying_rule = self.compiled_rules.typecode(container, sip)
            if modifying_rule:
                templating_stack.parameters_fixup(sip, "body")
                templating_stack.parameters_fixup(sip, "base_specifiers")
                decl += pad + trace_modified_by(container, modifying_rule)
            decl += pad + sip["decl"]
            if sip["base_specifiers"]:
                decl += ": " + ", ".join(sip["base_specifiers"])
            if sip["annotations"]:
                decl += " /" + ",".join(sip["annotations"]) + "/"
            if sip["template_parameters"]:
                decl = pad + "template <" + ", ".join(sip["template_parameters"]) + ">\n" + decl
            decl += "\n" + pad + "{\n"
            decl += "%TypeHeaderCode\n#include <{}>\n%End\n".format(include_filename)
            if isinstance(container, clangcparser.ContainerCursor) and container.initial_access_specifier:
                decl += pad + container.initial_access_specifier + "\n"
            decl += sip["code"]
            body = decl + sip["body"]
<<<<<<< HEAD
            if container.kind != CursorKind.NAMESPACE:
                #
                # Generate private copy constructor for non-copyable types.
                #
                if need_private_copy_constructor and not had_copy_constructor and \
                        not sip["decl"].startswith("%Exception"):
=======
            if container.kind != CursorKind.NAMESPACE and not sip["decl"].startswith("%Exception"):
                #
                # Generate private copy constructor for non-copyable types.
                #
                if need_private_copy_constructor and not had_copy_constructor:
>>>>>>> ee109961
                    body += pad + "private:\n"
                    body += pad + "    " + trace_generated_for(container, "non-copyable type handling", {})
                    body += pad + "    {}(const {} &);\n".format(sip["name"], sip["name"])
                #
                # Generate private assignment operator for non-assignable types.
                #
<<<<<<< HEAD
                if need_private_assignment_operator and had_assignment_operator:
=======
                if had_assignment_operator:
>>>>>>> ee109961
                    body += pad + "private:\n"
                    body += pad + "    " + trace_generated_for(container, "non-assignable type handling", {})
                    body += pad + "    {} &operator=(const {} &);\n".format(sip["name"], sip["name"])
            body += pad + "};\n"
            if sip["modulecode"]:
                modulecode.update(sip["modulecode"])
        else:
            body = pad + trace_discarded_by(container, modifying_rule)
        templating_stack.pop_last(container)
        return body, modulecode

    def _get_access_specifier(self, member, level):
        """
        In principle, we just want member.access_specifier.name.lower(), except that we need to handle:

          Q_OBJECT
          Q_SIGNALS:|signals:
          public|private|protected Q_SLOTS:|slots:

        which are converted by the preprocessor...so read the original text.

        :param member:                  The access_specifier.
        :return:
        """
        access_specifier = ""
        is_signal = False
        access_specifier_text = self.source_processor.unpreprocessed(member.extent)
        if access_specifier_text == Q_OBJECT:
            return access_specifier, is_signal
        pad = " " * ((level - 1) * 4)
        if access_specifier_text in (Q_SIGNALS + ":", "signals:"):
            access_specifier = access_specifier_text
            is_signal = True
        elif access_specifier_text in ("public " + Q_SLOTS + ":", "public slots:", "protected " + Q_SLOTS + ":",
                                       "protected slots:"):
            access_specifier = access_specifier_text
        elif member.access_specifier == AccessSpecifier.PRIVATE:
            access_specifier = "private:"
        elif member.access_specifier == AccessSpecifier.PROTECTED:
            access_specifier = "protected:"
        elif member.access_specifier == AccessSpecifier.PUBLIC:
            access_specifier = "public:"
        else:
            access_specifier = "public: // Mapped from " + access_specifier_text
            logger.warn(_("// Replaced '{}' with 'public' (by {})".format(access_specifier_text,
                                                                          "access specifier handling")))
        decl = pad + access_specifier + "\n"
        return decl, is_signal

    def _enum_get(self, container, enum, level):
        sip = {
            "name": enum.spelling,
            "annotations": set(),
        }
        modulecode = {}
        enumerations = []
        for enumeration in enum.get_children():
            #
            # Skip visibility attributes and the like.
            #
            if enumeration.kind == CursorKind.ENUM_CONSTANT_DECL:
                enumerations.append(enumeration.displayname)
            else:
                SipGenerator._report_ignoring(enumeration, "unusable")
        sip["decl"] = "enum " + sip["name"]
        sip["enumerations"] = enumerations
        modifying_rule = self.compiled_rules.variable_rules().apply(container, enum, sip)
        pad = " " * (level * 4)
        if sip["name"]:
            decl = ""
            if modifying_rule:
                decl += pad + trace_modified_by(enum, modifying_rule)
            decl += pad + sip["decl"] + "\n"
            decl += pad + "{\n"
            decl += ",\n".join([pad + "    " + e for e in sip["enumerations"]]) + "\n"
            decl += pad + "}"
            if sip["annotations"]:
                decl += " /" + ",".join(sip["annotations"]) + "/"
            decl = decl + sip["code"] + ";\n"
            if sip["modulecode"]:
                modulecode.update(sip["modulecode"])
        else:
            decl = pad + trace_discarded_by(enum, modifying_rule)
        return decl, modulecode

    def _fn_get(self, container, fn, level, is_signal, templating_stack):
        """
        Generate the translation for a function.

        :param container:           A class or namespace.
        :param fn:                  The function object.
        :param level:               Recursion level controls indentation.
        :param is_signal:           Is this a Qt signal?
        :param templating_stack:    The stack of sets of template parameters.
        :return:                    A string.
        """
        #
        # Discard inline implementations of functions declared in a class/struct.
        #
        if fn.is_implementation(container):
            SipGenerator._report_ignoring(fn, "inline method")
            return "", {}

        sip = {
            "name": fn.spelling,
            "annotations": set(),
            "is_signal": is_signal,
        }
        #
        # Constructors for templated classes end up with spurious template parameters.
        #
        if fn.kind == CursorKind.CONSTRUCTOR:
            sip["name"] = sip["name"].split("<")[0]
        parameters = []
        parameter_modifying_rules = []
        modulecode = {}
        for child in fn.get_children():
            if child.kind == CursorKind.PARM_DECL:
                #
                # So far so good, but we need any default value.
                #
                decl = child.SIP_TYPE_NAME
                #
                # SIP does not support "const char *const foo".
                #
                decl = decl.replace("*const " + child.spelling, "*" + child.spelling)
                child_sip = {
                    "name": child.spelling,
                    "decl": decl,
                    "init": self._fn_get_parameter_default(fn, child),
                    "annotations": set()
                }
                templating_stack.parameters_fixup(child_sip, "decl")
                modifying_rule = self.compiled_rules.parameter_rules().apply(container, fn, child, child_sip)
                if modifying_rule:
                    templating_stack.parameters_fixup(child_sip, "decl")
                    parameter_modifying_rules.append(trace_modified_by(child, modifying_rule))
                decl = child_sip["decl"]
                if child_sip["annotations"]:
                    decl += " /" + ",".join(child_sip["annotations"]) + "/"
                if child_sip["init"]:
                    decl += " = " + child_sip["init"]
                if child_sip["modulecode"]:
                    templating_stack.parameters_fixup(child_sip, "modulecode")
                    modulecode.update(child_sip["modulecode"])
                parameters.append(decl)
            elif child.kind in [CursorKind.COMPOUND_STMT, CursorKind.CXX_OVERRIDE_ATTR,
                                CursorKind.MEMBER_REF, CursorKind.DECL_REF_EXPR, CursorKind.CALL_EXPR] + TEMPLATE_KINDS:
                #
                # Ignore:
                #
                #   CursorKind.COMPOUND_STMT: Function body.
                #   CursorKind.CXX_OVERRIDE_ATTR: The "override" keyword.
                #   CursorKind.MEMBER_REF, CursorKind.DECL_REF_EXPR, CursorKind.CALL_EXPR: Constructor initialisers.
                #   TEMPLATE_KINDS: The result type.
                #
                pass
            elif isinstance(child, clangcparser.TemplateParameterCursor):
                templating_stack.push_first(fn, child.SIP_TYPE_NAME)
            else:
                text = self.source_processor.unpreprocessed(child.extent)
                if self.skippable_attribute(fn, child, text, sip):
                    if not sip["name"]:
                        templating_stack.pop_last(fn)
                        return "", modulecode
                else:
                    SipGenerator._report_ignoring(child, "unusable")
        #
        # Flesh out the SIP context for the rules engine.
        #
        sip["template_parameters"] = fn.template_parameters
        if fn.kind in [CursorKind.CONSTRUCTOR, CursorKind.DESTRUCTOR]:
            sip["fn_result"] = ""
        else:
            #
            # If the function returns a function, emit the non-lowered type to
            # maximise the probability that SIP can handle the output.
            #
            if fn.result_type.get_canonical().is_a_function:
                sip["fn_result"] = fn.result_type.spelling
            else:
                sip["fn_result"] = fn.result_type.get_canonical().spelling
        sip["parameters"] = parameters
        sip["prefix"], sip["suffix"] = self._fn_get_decorators(container, fn)
        templating_stack.parameters_fixup(sip, "fn_result")
        templating_stack.parameters_fixup(sip, "parameters")
        modifying_rule = self.compiled_rules.function_rules().apply(container, fn, sip)
        pad = " " * (level * 4)
        if sip["name"]:
            decl1 = ""
            if modifying_rule:
                templating_stack.parameters_fixup(sip, "fn_result")
                templating_stack.parameters_fixup(sip, "parameters")
                decl1 += pad + trace_modified_by(fn, modifying_rule)
            for modifying_rule in parameter_modifying_rules:
                decl1 += pad + modifying_rule
            decl = ""
            #
            # Any method-related code (%MethodCode, %VirtualCatcherCode, VirtualCallCode
            # or other method-related directives)?
            #
            modifying_rule = self.compiled_rules.methodcode(fn, sip)
            if modifying_rule:
                templating_stack.parameters_fixup(sip, "fn_result")
                templating_stack.parameters_fixup(sip, "parameters")
                decl1 += pad + trace_modified_by(fn, modifying_rule)
            decl += self._function_render(fn, sip, pad)
            decl = decl1 + decl
            if sip["modulecode"]:
                templating_stack.parameters_fixup(sip, "modulecode")
                modulecode.update(sip["modulecode"])
        else:
            decl = pad + trace_discarded_by(fn, modifying_rule)
        templating_stack.pop_last(fn)
        return decl, modulecode

    def _function_render(self, fn, sip, pad):
        """
        Render a function as output text.
        """
        decl = sip["name"] + "(" + ", ".join(sip["parameters"]) + ")"
        if sip["fn_result"]:
            if sip["fn_result"][-1] in "*&":
                decl = sip["fn_result"] + decl
            else:
                decl = sip["fn_result"] + " " + decl
        #
        # Note that we never emit any "inline" prefix: it is only there to help rule-writers.
        #
        prefix = sip["prefix"].replace(FN_PREFIX_INLINE, "")
        decl = pad + prefix + decl + sip["suffix"]
        if sip["annotations"]:
            decl += " /" + ",".join(sip["annotations"]) + "/"
        if sip["template_parameters"]:
            decl = pad + "template <" + ", ".join(sip["template_parameters"]) + ">\n" + decl
        if sip["cxx_parameters"] or sip["cxx_fn_result"]:
            if not isinstance(sip["cxx_parameters"], str):
                sip["cxx_parameters"] = ", ".join(sip["cxx_parameters"])
            decl += "\n    " + pad + "["
            #
            # SIP does not want the result for constructors.
            #
            if fn.kind != CursorKind.CONSTRUCTOR:
                if sip["cxx_fn_result"][-1] in "*&":
                    decl += sip["cxx_fn_result"]
                else:
                    decl += sip["cxx_fn_result"] + " "
            decl += "(" + sip["cxx_parameters"] + ")]"
        decl += ";\n"
        decl += sip["code"]
        return decl

    def _fn_get_decorators(self, container, fn):
        """
        The parser does not provide direct access to the complete keywords (explicit, const, static, etc) of a function
        in the displayname. It would be nice to get these from the AST, but I cannot find where they are hiding.

        Now, we could resort to using the original source. That does not bode well if you have macros (QOBJECT,
        xxxDEPRECATED?), inlined bodies and the like, using the rule engine could be used to patch corner cases...

        ...or we can try to guess what SIP cares about, i.e static and maybe const. Luckily (?), we have those to hand!

        :param fn:                          The function object.
        :return: prefix, suffix             String containing any prefix or suffix keywords.
        """
        suffix = ""
        if fn.is_const_method():
            suffix += FN_SUFFIX_CONST
        prefix = ""
        if fn.is_definition():
            #
            # The support for "inline" is for the benefit of rule-writers who might, for example, need to suppress
            # *any* definition, not necessarily one that the user marked as "inline". It is never emitted.
            #
            prefix += FN_PREFIX_INLINE
        #
        # A namespace cannot have "virtual" or "static".
        #
        if container.kind != CursorKind.NAMESPACE:
            if fn.is_static_method():
                prefix += FN_PREFIX_STATIC
            if fn.is_virtual_method():
                prefix += FN_PREFIX_VIRTUAL
                if fn.is_pure_virtual_method():
                    suffix += FN_SUFFIX_PURE
        return prefix, suffix

    QUALIFIED_ID = re.compile("(?:[a-z_][a-z_0-9]*::)*([a-z_][a-z_0-9]*)", re.I)

    def _fn_get_parameter_default(self, function, parameter):
        """
        The parser does not seem to provide access to the complete text of a parameter.
        This makes it hard to find any default values, so we:

            1. Run the lexer from "here" to the end of the file, bailing out when we see the ","
            or a ")" marking the end.
            2. Watch for the assignment.
        """
        def decompose_arg(arg, spellings):
            template, args = utils.decompose_template(arg)
            spellings.append(template)
            if args is not None:
                for arg in args:
                    decompose_arg(arg, spellings)

        def _get_param_type(parameter):
            q_flags_enum = None
            canonical = underlying = parameter.type
            spellings = []
            while underlying:
                prefixes, name, operators, suffixes, next = underlying.decomposition()
                name, args = utils.decompose_template(name)
                #
                # We want the name (or name part of the template), plus any template parameters to deal with:
                #
                #  QList<KDGantt::Constraint> &constraints = QList<Constraint>()
                #
                spellings.append(name)
                if args is not None:
                    for arg in args:
                        decompose_arg(arg, spellings)
                    if name == QFLAGS:
                        #
                        # The name of the enum.
                        #
                        q_flags_enum = args[0]
                        return spellings, q_flags_enum, underlying
                canonical = underlying
                underlying = next
            return spellings, q_flags_enum, canonical.get_canonical()

        def _get_param_value(text, parameter):

            def mangler_enum(spellings, rhs, fqn):
                #
                # Is rhs the suffix of any of the typedefs?
                #
                for spelling in spellings[:-1]:
                    name, args = utils.decompose_template(spelling)
                    if name.endswith(rhs):
                        return name
                prefix = spellings[-1].rsplit("::", 1)[0] + "::"
                return prefix + rhs

            def mangler_other(spellings, rhs, fqn):
                #
                # Is rhs the suffix of any of the typedefs?
                #
                for spelling in spellings:
                    name, args = utils.decompose_template(spelling)
                    if name.endswith(rhs):
                        return name
                return fqn

            if text in ["", "0", "nullptr", Q_NULLPTR]:
                return text
            spellings, q_flags_enum, canonical_t = _get_param_type(parameter)
            if text == "{}":
                if q_flags_enum or canonical_t.kind == TypeKind.ENUM:
                    return "0"
                if canonical_t.kind == TypeKind.POINTER:
                    return "nullptr"
                #
                # TODO: return the lowest or highest type?
                #
                return spellings[-1] + "()"
            #
            # SIP wants things fully qualified. Without creating a full AST, we can only hope to cover the common
            # cases:
            #
            #   - Enums may come as a single value or an or'd list:
            #
            #       Input                       Output
            #       -----                       ------
            #       Option1                     parents::Option1
            #       Flag1|Flag3                 parents::Flag1|parents::Flag3
            #       FlagsType(Flag1|Flag3)      parents::FlagsType(parents::Flag1|parents::Flag3)
            #       LookUpMode(exactOnly) | defaultOnly
            #                                   parents::LookUpMode(parents::exactOnly) | parents::defaultOnly
            #
            #     So, prefix any identifier with the prefix of the enum.
            #
            #   - For other cases, if any (qualified) id in the default value matches the RHS of the parameter
            #     type, use the parameter type.
            #
            if q_flags_enum or canonical_t.kind == TypeKind.ENUM:
                mangler = mangler_enum
            else:
                mangler = mangler_other
            tmp = ""
            match = SipGenerator.QUALIFIED_ID.search(text)
            while match:
                tmp += match.string[:match.start()]
                rhs = match.group(1)
                fqn = match.group()
                tmp += mangler(spellings, rhs, fqn)
                text = text[match.end():]
                match = SipGenerator.QUALIFIED_ID.search(text)
            tmp += text
            return tmp

        for member in parameter.get_children():
            if member.kind.is_expression():
                #
                # Get the text after the "=". Macro expansion can make relying on tokens fraught...and
                # member.get_tokens() simply does not always return anything.
                #
                possible_extent = SourceRange.from_locations(parameter.extent.start, function.extent.end)
                text = ""
                bracket_level = 0
                found_start = False
                found_end = False
                was_punctuated = True
                for token in self.tu.get_tokens(extent=possible_extent):
                    #
                    # Now count balanced anything-which-can-contain-a-comma till we get to the end.
                    #
                    if bracket_level == 0 and token.spelling == "=" and not found_start:
                        found_start = True
                    elif bracket_level == 0 and token.spelling in ",)":
                        found_end = True
                        text = text[1:]
                        break
                    elif token.spelling in "<(":
                        bracket_level += 1
                    elif token.spelling in ")>":
                        bracket_level -= 1
                    if found_start:
                        if (token.kind != TokenKind.PUNCTUATION and not was_punctuated) or (token.spelling in "*&"):
                            text += " "
                        text += token.spelling
                        was_punctuated = token.kind == TokenKind.PUNCTUATION
                if not found_end and text:
                    raise RuntimeError(_("No end found for {}::{}, '{}'").format(function.spelling, parameter.spelling,
                                                                                 text))
                #
                # SIP does not like outer brackets as in "(QHash<QColor,QColor>())". Get rid of them.
                #
                while text.startswith("("):
                    text = text[1:-1]
                #
                # Use some heuristics to format the default value as SIP wants in most cases.
                #
                return _get_param_value(text, parameter)
        return ""

    def _typedef_get(self, container, typedef, level, h_file, include_filename, templating_stack):
        """
        Generate the translation for a typedef.

        :param container:           A class or namespace.
        :param typedef:             The typedef object.
        :param level:               Recursion level controls indentation.
        :param h_file:              The source header file of interest.
        :param include_filename:    The short header to include in the sip file.
        :param templating_stack:    The stack of sets of template parameters.
        :return:                    A string.
        """
        sip = {
            "name": typedef.displayname,
            "annotations": set()
        }
        modulecode = {}
        for child in typedef.get_children():
            if child.kind in [CursorKind.STRUCT_DECL, CursorKind.UNION_DECL] and not child.underlying_type:
                decl, tmp = self._container_get(child, level, h_file, include_filename, templating_stack)
                modulecode.update(tmp)
            else:
                text = self.source_processor.unpreprocessed(child.extent)
                if self.skippable_attribute(typedef, child, text, sip):
                    if not sip["name"]:
                        return "", modulecode
                else:
                    SipGenerator._report_ignoring(child, "unusable")
        #
        # Flesh out the SIP context for the rules engine.
        #
        sip["decl"] = typedef.SIP_TYPE_NAME
        #
        # If the typedef is for a function type, emit the non-lowered type to
        # maximise the probability that SIP can handle the output.
        #
        if typedef.underlying_type.get_canonical().is_a_function:
            sip["fn_result"] = typedef.underlying_type.get_canonical().result_type.spelling
        else:
            sip["fn_result"] = ""
        templating_stack.parameters_fixup(sip, "decl")
        modifying_rule = self.compiled_rules.typedef_rules().apply(container, typedef, sip)
        #
        # Now the rules have run, add any prefix/suffix.
        #
        pad = " " * (level * 4)
        if sip["name"]:
            decl = ""
            if modifying_rule:
                templating_stack.parameters_fixup(sip, "decl")
                decl += pad + trace_modified_by(typedef, modifying_rule)
            #
            # Any type-related code (%BIGetBufferCode, %BIGetReadBufferCode, %BIGetWriteBufferCode,
            # %BIGetSegCountCode, %BIGetCharBufferCode, %BIReleaseBufferCode, %ConvertToSubClassCode,
            # %ConvertToTypeCode, %GCClearCode, %GCTraverseCode, %InstanceCode, %PickleCode, %TypeCode
            # or %TypeHeaderCode)?
            #
            modifying_rule = self.compiled_rules.typecode(typedef, sip)
            if modifying_rule:
                templating_stack.parameters_fixup(sip, "decl")
                decl += pad + trace_modified_by(typedef, modifying_rule)
            if sip["fn_result"]:
                decl += pad + "typedef {} (*{})({})".format(sip["fn_result"], sip["name"], sip["decl"])
                decl = decl.replace("* ", "*").replace("& ", "&")
            elif typedef.underlying_type.kind == TypeKind.DEPENDENTSIZEDARRAY:
                decl += pad + "typedef {}".format(sip["decl"])
            else:
                decl += pad + "typedef {} {}".format(sip["decl"], sip["name"])
            #
            # SIP does not support deprecation of typedefs.
            #
            sip["annotations"].discard("Deprecated")
            if sip["annotations"]:
                decl += " /" + ",".join(sip["annotations"]) + "/"
            decl += sip["code"] + ";\n"
            if sip["modulecode"]:
                templating_stack.parameters_fixup(sip, "modulecode")
                modulecode.update(sip["modulecode"])
        else:
            decl = pad + trace_discarded_by(typedef, modifying_rule)
        return decl, modulecode

    def _unexposed_get(self, container, unexposed, text, level):
        """
        The parser does not seem to provide access to the complete text of an unexposed decl.

            1. Run the lexer from "here" to the end of the outer scope, bailing out when we see the ";"
            or a "{" marking the end.
        """
        sip = {
            "name": unexposed.displayname,
            "annotations": set()
        }
        #
        # Flesh out the SIP context for the rules engine. NOTE: Typically, the sip["name"] for an unexposed item will
        # be "", and thus trigger the discard logic (unless there is a rule in place to set the sip["name"]!).
        #
        sip["decl"] = text
        modulecode = {}
        modifying_rule = self.compiled_rules.unexposed_rules().apply(container, unexposed, sip)
        #
        # Now the rules have run, add any prefix/suffix.
        #
        pad = " " * (level * 4)
        if sip["name"]:
            decl = ""
            if modifying_rule:
                item = item_describe(unexposed, " ".join(text.split(None, 3)[:3]))
                decl += pad + trace_modified_by(item, modifying_rule)
            decl += pad + sip["decl"] + "\n"
            if sip["modulecode"]:
                modulecode.update(sip["modulecode"])
        else:
            if not modifying_rule:
                modifying_rule = "default unexposed handling"
            item = item_describe(unexposed, " ".join(text.split(None, 3)[:3]))
            decl = pad + trace_discarded_by(item, modifying_rule)
        return decl, modulecode

    def _using_get(self, container, using, level):
        """
        SIP does not support using declarations, so rule-writers will generally
        have to intervene.
        """
        sip = {
            "name": using.spelling,
            "annotations": set(),
        }
        modulecode = {}
        #
        # Is this for a function or a variable?
        #
        is_function = False
        using_class = None
        for child in using.get_children():
            if child.kind == CursorKind.OVERLOADED_DECL_REF:
                is_function = True
            elif child.kind == CursorKind.TYPE_REF:
                using_class = child.spelling.split()[-1]
        if is_function:
            sip["template_parameters"] = []
            sip["fn_result"] = "void"
            sip["parameters"] = []
            sip["prefix"], sip["suffix"] = "", ""
            modifying_rule = self.compiled_rules.function_rules().apply(container, using, sip)
        else:
            sip["decl"] = ""
            modifying_rule = self.compiled_rules.variable_rules().apply(container, using, sip)
        #
        # Make it clear that we intervened.
        #
        if not modifying_rule:
            modifying_rule = "default using handling"
        pad = " " * (level * 4)
        if sip["name"]:
            decl = ""
            if modifying_rule:
                item = item_describe(using, using.spelling + " -> " + using_class)
                decl += pad + trace_modified_by(item, modifying_rule)
            if is_function:
                decl += self._function_render(using, sip, pad)
            else:
                decl += self._var_render(using, sip, pad)
            if sip["modulecode"]:
                modulecode.update(sip["modulecode"])
        else:
            item = item_describe(using, using.spelling + " -> " + using_class)
            decl = pad + trace_discarded_by(item, modifying_rule)
        return decl, modulecode

    def _var_get(self, container, variable, level):
        """
        Generate the translation for a variable.

        :param container:           A class or namespace.
        :param variable:            The variable object.
        :param level:               Recursion level controls indentation.
        :return:                    A string.
        """
        sip = {
            "name": variable.spelling,
            "annotations": set(),
        }
        modulecode = {}
        for child in variable.get_children():
            text = self.source_processor.unpreprocessed(child.extent)
            if self.skippable_attribute(variable, child, text, sip):
                if not sip["name"]:
                    return "", modulecode
            else:
                SipGenerator._report_ignoring(child, "unusable")
        #
        # Flesh out the SIP context for the rules engine.
        #
        the_type = variable.type
        if the_type.get_canonical().is_a_function:
            #
            # SIP does not generally like function pointers. Here the problem
            # is that variables just don't support canonical function pointers,
            # so use the typedef if one is known. Else, rules are needed to fix
            # them up. See rule_helpers.container_add_typedefs().
            #
            if the_type.spelling.find("(") == -1:
                decl = the_type.spelling
            else:
                the_type = the_type.get_canonical()
                decl = the_type.fmt_args()
        else:
            decl = the_type.get_canonical().spelling
        sip["decl"] = decl
        #
        # Before the rules have run, add/remove any prefix.
        #
        self._var_get_keywords(container, variable, sip)
        modifying_rule = self.compiled_rules.variable_rules().apply(container, variable, sip)
        pad = " " * (level * 4)
        if sip["name"]:
            decl = ""
            if modifying_rule:
                decl += pad + trace_modified_by(variable, modifying_rule)
            decl += self._var_render(variable, sip, pad)
            #
            # SIP does not support protected variables, so we ignore them.
            #
            if variable.access_specifier == AccessSpecifier.PROTECTED:
                decl = pad + trace_discarded_by(variable, "protected handling")
                return decl, {}
            if sip["modulecode"]:
                modulecode.update(sip["modulecode"])
        else:
            decl = pad + trace_discarded_by(variable, modifying_rule)
        return decl, modulecode

    def _var_render(self, variable, sip, pad):
        """
        Render a variable as output text.

        :param variable:
        :param sip:
        :param pad:
        :return:
        """
        the_type = variable.type
        decl = sip["decl"]
        space = ("" if decl[-1] in "*&" else " ")
        if the_type.get_canonical().is_a_function:
            #
            # SIP does not generally like function pointers, so keep any typedef.
            #
            if the_type.spelling.find("(") == -1:
                decl = decl + space + sip["name"]
            else:
                the_type = the_type.get_canonical()
                result = the_type.fmt_result()
                decl = "{}({})({})".format(result, sip["name"], sip["decl"])
        else:
            decl = decl + space + sip["name"]
        decl = pad + decl
        if sip["annotations"]:
            decl += " /" + ",".join(sip["annotations"]) + "/"
        decl = decl + sip["code"] + ";\n"
        return decl

    def _var_get_keywords(self, container, variable, sip):
        """
        The parser does not provide direct access to the complete keywords (static, etc) of a variable
        in the displayname. It would be nice to get these from the AST, but I cannot find where they are hiding.

        :param container:                   The variable's container.
        :param variable:                    The variable object.
        :param sip:                         The variable's sip. The decl will be updated with any prefix keywords.
        """
        #
        # HACK...we seem to get "char const[5]" instead of "const char[5]".
        #
        if re.search(r" const\b", sip["decl"]):
            sip["decl"] = "const " + sip["decl"].replace(" const", "")
        if re.search(r"\w\[", sip["decl"]):
            sip["decl"] = sip["decl"].replace("[", " [").replace("] [", "][")
        prefix = ""
        if variable.storage_class == StorageClass.STATIC:
            prefix += "static "
        elif variable.storage_class == StorageClass.EXTERN:
            prefix += "extern "
        sip["decl"] = prefix + sip["decl"]

    @staticmethod
    def _report_ignoring(child, reason):
        logger.debug(_("Ignoring {} {}").format(reason, item_describe(child)))


def main(argv=None):
    """
    Take a single C++ header file and generate the corresponding SIP file.
    Beyond simple generation of the SIP file from the corresponding C++
    header file, a set of rules can be used to customise the generated
    SIP file.

    Examples:

        sip_generator.py /usr/include/KF5/KItemModels/kselectionproxymodel.h
    """
    if argv is None:
        argv = sys.argv
    parser = argparse.ArgumentParser(epilog=inspect.getdoc(main),
                                     formatter_class=HelpFormatter)
    parser.add_argument("-v", "--verbose", action="store_true", default=False, help=_("Enable verbose output"))
    parser.add_argument("--flags",
                        help=_("Semicolon-separated C++ compile flags to use"))
    parser.add_argument("--include_filename", help=_("C++ header include to compile"))
    parser.add_argument("--dump-rule-usage", action="store_true", default=False,
                        help=_("Debug dump rule usage statistics"))
    parser.add_argument("libclang", help=_("libclang library to use for parsing"))
    parser.add_argument("rules", help=_("Project rules package"))
    parser.add_argument("source", help=_("C++ header to process"))
    parser.add_argument("output", help=_("output filename to write"))
    try:
        args = parser.parse_args(argv[1:])
        if args.verbose:
            logging.basicConfig(level=logging.DEBUG, format='%(asctime)s %(name)s %(levelname)s: %(message)s')
        else:
            logging.basicConfig(level=logging.INFO, format='%(levelname)s: %(message)s')
        #
        # Load the given libclang.
        #
        Config.set_library_file(args.libclang)
        exe_clang = "clang++-3.9"
        #
        # Generate!
        #
        rules_pkg = os.path.normpath(args.rules)
        if rules_pkg.endswith("__init__.py"):
            rules_pkg = os.path.dirname(rules_pkg)
        elif rules_pkg.endswith(".py"):
            rules_pkg = rules_pkg[:-3]
        g = SipGenerator(exe_clang, rules_pkg, args.flags.lstrip().split(";"), verbose=args.verbose)
        body, modulecode, includes = g.create_sip(args.source, args.include_filename)
        with open(args.output, "w") as f:
            #
            # The modulecode dictionary ensures there can be no duplicates, even if multiple sip files might have
            # contributed the same item. By emitting it here, it can provide declare-before-use (needed for
            # %Exceptions).
            #
            for mc in sorted(modulecode):
                f.write("\n\n")
                f.write(modulecode[mc])
                f.write("\n\n")
            f.write(body)
        #
        # Dump a summary of the rule usage.
        #
        if args.dump_rule_usage:
            #
            # Fill the dict of the used rules.
            #
            def add_usage(rule, usage_count):
                rule_usage[str(rule)] = usage_count

            rule_usage = {}
            g.compiled_rules.dump_unused(add_usage)
            for rule in sorted(rule_usage.keys()):
                usage_count = rule_usage[rule]
                if usage_count:
                    logger.info(_("Rule {} used {} times".format(rule, usage_count)))
                else:
                    logger.warn(_("Rule {} was not used".format(rule)))
    except Exception as e:
        tbk = traceback.format_exc()
        print(tbk)
        return -1


if __name__ == "__main__":
    if sys.argv[-1] != "--self-check":
        sys.exit(main())
    else:
        Config.set_library_file(sys.argv[2])<|MERGE_RESOLUTION|>--- conflicted
+++ resolved
@@ -432,10 +432,6 @@
         had_copy_constructor = None
         need_private_copy_constructor = False
         had_assignment_operator = None
-<<<<<<< HEAD
-        need_private_assignment_operator = False
-=======
->>>>>>> ee109961
         modulecode = {}
         is_signal = False
         for member in container.get_children():
@@ -518,21 +514,12 @@
             elif isinstance(member, clangcparser.TemplateParameterCursor):
                 templating_stack.push_first(container, member.SIP_TYPE_NAME)
             elif isinstance(member, clangcparser.VariableCursor):
-<<<<<<< HEAD
-                if member.type.is_const_qualified() or member.type.spelling.startswith(QScopedPointer):
-                    need_private_copy_constructor = True
-=======
->>>>>>> ee109961
                 if member.access_specifier != AccessSpecifier.PRIVATE:
                     decl, tmp = self._var_get(container, member, level + 1)
                     modulecode.update(tmp)
                 else:
-<<<<<<< HEAD
-                    need_private_assignment_operator = True
-=======
                     if member.type.is_const_qualified() or member.type.spelling.startswith(QScopedPointer):
                         need_private_copy_constructor = True
->>>>>>> ee109961
                     if self.dump_privates:
                         SipGenerator._report_ignoring(member, "private")
             elif member.kind in [CursorKind.NAMESPACE, CursorKind.CLASS_DECL,
@@ -647,31 +634,18 @@
                 decl += pad + container.initial_access_specifier + "\n"
             decl += sip["code"]
             body = decl + sip["body"]
-<<<<<<< HEAD
-            if container.kind != CursorKind.NAMESPACE:
+            if container.kind != CursorKind.NAMESPACE and not sip["decl"].startswith("%Exception"):
                 #
                 # Generate private copy constructor for non-copyable types.
                 #
-                if need_private_copy_constructor and not had_copy_constructor and \
-                        not sip["decl"].startswith("%Exception"):
-=======
-            if container.kind != CursorKind.NAMESPACE and not sip["decl"].startswith("%Exception"):
-                #
-                # Generate private copy constructor for non-copyable types.
-                #
                 if need_private_copy_constructor and not had_copy_constructor:
->>>>>>> ee109961
                     body += pad + "private:\n"
                     body += pad + "    " + trace_generated_for(container, "non-copyable type handling", {})
                     body += pad + "    {}(const {} &);\n".format(sip["name"], sip["name"])
                 #
                 # Generate private assignment operator for non-assignable types.
                 #
-<<<<<<< HEAD
-                if need_private_assignment_operator and had_assignment_operator:
-=======
                 if had_assignment_operator:
->>>>>>> ee109961
                     body += pad + "private:\n"
                     body += pad + "    " + trace_generated_for(container, "non-assignable type handling", {})
                     body += pad + "    {} &operator=(const {} &);\n".format(sip["name"], sip["name"])
